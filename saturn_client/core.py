"""Python library for interacting with the Saturn Cloud API.

NOTE: This is an experimental library and will likely change in
the future
"""

from fnmatch import fnmatch
from json import JSONDecodeError
import logging
import datetime as dt
from dataclasses import dataclass
from functools import reduce
from os.path import join
from tempfile import TemporaryDirectory
import weakref

import requests
from typing import Any, Dict, Iterable, List, Optional, Union, Generator
from urllib.parse import urljoin, urlencode

from requests import Session

from saturn_client.logs import format_historical_logs, format_logs, is_live

from .settings import Settings
from .tar_utils import create_tar_archive

log = logging.getLogger("saturn-client")
if log.level == logging.NOTSET:
    logging.basicConfig()
    log.setLevel(logging.INFO)


def utcnow() -> str:
    return dt.datetime.now(tz=dt.timezone.utc).isoformat()


class SaturnError(Exception):
    def __init__(self, message):
        super().__init__(message)


class SaturnHTTPError(SaturnError):
    def __init__(self, message, status_code):
        super().__init__(message)
        self.status_code = status_code

    @classmethod
    def from_response(cls, response: requests.Response):
        try:
            error = response.json()
        except JSONDecodeError:
            error = response.reason
        return cls(error, response.status_code)


class ResourceType:
    """Enum for resource_type

    All resource models should return one of these as resource.resource_type.
    """

    DEPLOYMENT = "deployment"
    JOB = "job"
    WORKSPACE = "workspace"

    @classmethod
    def values(cls) -> List[str]:
        return [cls.DEPLOYMENT, cls.JOB, cls.WORKSPACE]

    @classmethod
    def get_url_name(cls, resource_type: str) -> str:
        """
        converts from the name of the resource type to the string we use in the urls. Currently
        this is just the lower case value + plural.
        """
        return cls.lookup(resource_type) + "s"

    @classmethod
    def lookup(cls, value: str):
        types = set(cls.values())
        resource_type = value.lower()
        if resource_type in types:
            return resource_type
        if resource_type.endswith("s"):
            # Check if value was pluralized
            resource_type = resource_type[:-1]
            if resource_type in types:
                return resource_type
        raise SaturnError(f'resource type "{value}" not found')


class ServerOptionTypes:
    AUTO_SHUTOFF = "auto_shutoff"
    DISK_SPACE = "disk_space"
    SIZES = "sizes"

    @classmethod
    def values(cls) -> List[str]:
        return [cls.AUTO_SHUTOFF, cls.DISK_SPACE, cls.SIZES]


class ResourceStatus:
    """
    Enum for resource statuses
    """

    PENDING = "pending"
    RUNNING = "running"
    STOPPING = "stopping"
    STOPPED = "stopped"
    ERROR = "error"

    @classmethod
    def values(cls) -> List[str]:
        return [cls.PENDING, cls.RUNNING, cls.STOPPING, cls.STOPPED, cls.ERROR]


class DataSource:
    """
    Enum for data source used for retrieving pods and logs
    """

    LIVE = "live"
    HISTORICAL = "historical"

    @classmethod
    def values(cls) -> List[str]:
        return [cls.LIVE, cls.HISTORICAL]

    @classmethod
    def lookup(cls, value: str) -> str:
        sources = set(cls.values())
        source = value.lower()
        if source in sources:
            return source
        raise SaturnError(f'Pod source "{value}" not found')


@dataclass
class Resource:
    """
    Captures information about a resource that we care about in the client and CLI
    """

    owner: str
    name: str
    resource_type: str
    status: Optional[str]
    # string used to describe the instances that are being consumed by the resource
    instance_type: str
    instance_count: int
    id: str

    @classmethod
    def from_dict(cls, **kwargs: Union[str, int]):
        cls(
            owner=kwargs["owner"],
            name=kwargs["name"],
            resource_type=kwargs["resource_type"],
            status=kwargs.get("status"),
            instance_type=kwargs["instance_type"],
            instance_count=kwargs["instance_count"],
            id=kwargs["id"],
        )


@dataclass
class Pod:
    """
    Captures information about a pod that we care about in the client and CLI
    """

    name: str
    status: str
    source: str
    start_time: Optional[str]
    end_time: Optional[str]

    @classmethod
    def from_dict(self, input_dict: Dict[str, Optional[str]]):
        Pod(
            name=input_dict["name"],
            status=input_dict["status"],
            source=input_dict["source"],
            start_time=input_dict["start_time"],
            end_time=input_dict["end_time"],
        )


def execute_request(
    session: Session,
    base_url: str,
    path: str,
    method: str,
    json: Optional[dict] = None,
    parse_response=True,
) -> Dict[str, Any]:
    """
    returns the JSON response as a dict.
    """
    if session is None:
        session = Session()
    headers = {}
    if not base_url.endswith("/"):
        base_url += "/"
    if path.startswith("/"):
        path = path[1:]
    url = f"{base_url}{path}"
    kwargs = dict(headers=headers)
    if json:
        kwargs["json"] = json

    result = getattr(session, method.lower())(url, **kwargs)
    if result.status_code == 404:
        raise SaturnHTTPError(f"{url}:404")
    if parse_response:
        result = result.json()
    return result


def paginate(
    session: Session,
    base_url: str,
    field: str,
    path: str,
    method: str,
) -> Generator[List[Dict[str, Any]], None, None]:
    start = execute_request(session, base_url, path, method)
    yield start[field]
    if "links" in start:
        pagination_field = "links"
    else:
        pagination_field = "pagination"
    next_url = start[pagination_field].get("next")
    while True:
        if not next_url:
            break
        new_data = execute_request(
            session, base_url, next_url, method
        )
        next_url = new_data[pagination_field].get("next")
        yield new_data[field]


def make_path(path: str, query_dict: dict) -> str:
    if query_dict:
        return path + "?" + urlencode(query_dict)
    return path


class SaturnConnection:
    """
    Create a ``SaturnConnection`` to interact with the API.

    When used with an expiring api_token and refresh_token pair tokens will automatically
    be refreshed when an expired token response is detected, and on success the response
    will be retried. Keep in mind that a refresh token may only be used once, and if re-use
    is detected your API token will be invalidated.

    :param url: URL for the SaturnCloud instance.
    :param api_token: API token for authenticating the request to Saturn API.
    :param refresh_token: API refresh token to re-authenticate an expired api_token.
    """

    _options = None

    def __init__(
        self,
        url: Optional[str] = None,
        api_token: Optional[str] = None,
        refresh_token: Optional[str] = None,
    ):
        """
        Create a ``SaturnConnection`` to interact with the API.

        :param url: URL for the SaturnCloud instance.
            Example: "https://app.community.saturnenterprise.io"
        :param api_token: API token for authenticating the request to Saturn API.
        """
        self.settings = Settings(url, api_token, refresh_token)
        self.session = SaturnSession(self.settings)
        weakref.finalize(self, self.close)

        # test connection to raise errors early
        self._saturn_version = self._get_saturn_version()

    def __enter__(self):
        return self

    def __exit__(self, *args):
        self.close()

    def close(self):
        self.session.close()

<<<<<<< HEAD
    def get_all_users(self, org_id: Optional[str] = None) -> List[str]:
        params = {"page_size": "1"}
        if org_id:
            params["org_id"] = org_id
        route = make_path("/api/users", params)
        users: List[Dict] = []
        for page in paginate(
                self.session,
                self.settings.BASE_URL,
                "users",
                route,
                "GET",
        ):
            users.extend(page)
        return users

    def make_shared_folder(self, name: str, access: str, is_external: bool = False, owner_name=None) -> Dict:
        if owner_name is None:
            owner_name = f"{self.primary_org['name']}/{self.current_user['username']}"
        url = urljoin(self.url, "api/shared_folders")
        response = self.session.post(
            url,
            json={
                "owner_name": owner_name,
                "name": name,
                "access": access,
                "is_external": is_external,
                "disk_space": "100Gi",
            },
        )
        return response.json()

=======
>>>>>>> 9332114a
    def get_size(self, size: str) -> Dict:
        sizes = self.list_options(ServerOptionTypes.SIZES)
        pruned = [x for x in sizes if x["name"] == size]
        return pruned[0]

    def list_options(self, option_type: str, glob: Optional[str] = None) -> List:
        if option_type not in ServerOptionTypes.values():
            raise ValueError(
                f"unknown option {option_type}. must be one of {ServerOptionTypes.values()}"
            )
        url = urljoin(self.url, "api/info/servers")
        response = self.session.get(url)
        results = response.json()[option_type]
        if option_type != ServerOptionTypes.SIZES:
            if glob:
                results = [x for x in results if fnmatch(x, glob)]
        else:
            results = results.values()
            if glob:
                results = [x for x in results if fnmatch(x["name"], glob)]
            results = sorted(results, key=lambda x: (x["gpu"], x["cores"]))
        return results

    @property
    def orgs(self) -> List[Dict[str, Any]]:
        url = urljoin(self.url, "api/orgs")
        response = self.session.get(url)
        return response.json()["orgs"]

    @property
    def primary_org(self) -> Dict[str, Any]:
        orgs = self.orgs
        primary_org = None
        for o in orgs:
            if o["is_primary"]:
                primary_org = o
        if primary_org:
            return primary_org
        raise ValueError("primary organization not found")

    def upload_source(self, local_path: str, resource_name: str, saturn_resource_path: str) -> str:
        """
        This method uploads a local_path to some location in sfs, which in the future
        will be downloaded to saturn_resource_path
        """
        from saturnfs import SaturnFS

        username = self.current_user["username"]
        org_name = self.primary_org["name"]
        sfs_path = f"sfs://{org_name}/{username}/{resource_name}{saturn_resource_path}data.tar.gz"
        with TemporaryDirectory() as d:
            output_path = join(d, "data.tar.gz")
            create_tar_archive(
                local_path,
                output_path,
                exclude_globs=[
                    "*.git/*",
                    "*.idea/*",
                    "*.mypy_cache/*",
                    "*.pytest_cache/*",
                    "*/__pycache__/*",
                    "*/.ipynb_checkpoints/*",
                ],
            )
            fs = SaturnFS()
            fs.put(output_path, sfs_path)
        return sfs_path

    @property
    def current_user(self):
        url = urljoin(self.url, "api/user")
        response = self.session.get(url)
        return response.json()

    @property
    def url(self) -> str:
        """URL of Saturn instance"""
        return self.settings.url

    def _get_saturn_version(self) -> str:
        """Get version of Saturn"""
        url = urljoin(self.url, "api/status")
        response = self.session.get(url)
        return response.json()["version"]

    @property
    def options(self) -> Dict[str, Any]:
        """Options for various settings"""
        if self._options is None:
            url = urljoin(self.url, "api/info/servers")
            response = self.session.get(url)
            self._options = response.json()
        return self._options

    def list_resources(
        self,
        resource_type: Optional[str] = None,
        resource_name: Optional[str] = None,
        owner_name: Optional[str] = None,
        as_template: bool = False,
        status: Optional[Union[str, Iterable[str]]] = None,
    ) -> List[Dict[str, Any]]:
        next_last_key = None
        recipes = []
        qparams = {}
        if resource_type is not None:
            resource_type = ResourceType.lookup(resource_type)
            qparams["type"] = resource_type
        if owner_name:
            qparams["owner_name"] = owner_name
        if resource_name:
            qparams["name"] = resource_name
        if as_template:
            qparams["as_template"] = True
        base_url = urljoin(self.url, "api/recipes")
        while True:
            url = base_url + "?" + urlencode(qparams)
            response = self.session.get(url)
            data = response.json()
            recipes.extend(data["recipes"])
            next_last_key = data.get("next_last_key", None)
            if next_last_key is None:
                break
            qparams["last_key"] = next_last_key

        if status:
            if isinstance(status, str):
                status = {status}
            elif not isinstance(status, set):
                status = set(status)
            recipes = [r for r in recipes if r.get("state", {}).get("status") in status]
        return recipes

    def get_resource(
        self,
        resource_type: str,
        resource_name: str,
        owner_name: str = None,
        as_template: bool = False,
    ) -> Dict[str, Any]:
        resource_type = ResourceType.lookup(resource_type)
        url = urljoin(self.url, f"api/recipes/{resource_type}/{resource_name}")
        qparams = {}
        if owner_name:
            qparams["owner_name"] = owner_name
        if as_template:
            qparams["as_template"] = True
        url = url + "?" + urlencode(qparams)

        response = self.session.get(url)
        return response.json()

    def get_logs(
        self,
        resource_type: str,
        resource_name: str,
        owner_name: Optional[str] = None,
        pod_name: Optional[str] = None,
        resource_id: Optional[str] = None,
        source: Optional[str] = None,
        all_containers: bool = False,
    ) -> str:
        resource_type = ResourceType.lookup(resource_type)
        if source:
            source = DataSource.lookup(source)
        if not resource_id:
            resource = self.get_resource(resource_type, resource_name, owner_name=owner_name)
            resource_id = resource["state"]["id"]

        if pod_name:
            if not source or source == DataSource.LIVE:
                pod_summary = self._get_pod_runtime_summary(pod_name, resource_id=resource_id)
                if is_live(pod_summary):
                    return format_logs(pod_summary, all_containers=all_containers)
            if not source or source == DataSource.HISTORICAL:
                return self._get_historical_pod_logs(resource_type, resource_id, pod_name)
            return ""

        if not source or source == DataSource.LIVE:
            # Search for latest live pod
            pods = self._get_live_pods(resource_type, resource_id)
            if len(pods) > 0:
                pod_name = pods[0]["pod_name"]
                return self.get_logs(
                    resource_type,
                    resource_name,
                    owner_name=owner_name,
                    pod_name=pod_name,
                    resource_id=resource_id,
                    all_containers=all_containers,
                )

        if not source or source == DataSource.HISTORICAL:
            # Search for latest historical pod
            historical_pods = self._get_historical_pods(resource_type, resource_id)
            if len(historical_pods) > 0:
                pod_name = historical_pods[0]["pod_name"]
                return self._get_historical_pod_logs(resource_type, resource_id, pod_name)
        return ""

    def _get_live_pod_logs(
        self, pod_name: str, resource_id: Optional[str] = None, all_containers: bool = False
    ) -> str:
        pod_summary = self._get_pod_runtime_summary(pod_name, resource_id=resource_id)
        return format_logs(pod_summary, all_containers=all_containers)

    def _get_historical_pod_logs(self, resource_type: str, resource_id: str, pod_name: str) -> str:
        api_name = ResourceType.get_url_name(resource_type)
        url = urljoin(self.url, f"api/{api_name}/{resource_id}/logs?pod_name={pod_name}")
        response = self.session.get(url)
        result = response.json()
        return format_historical_logs(pod_name, result["logs"])

    def get_pods(
        self,
        resource_type: str,
        resource_name: str,
        owner_name: Optional[str] = None,
        source: Optional[str] = None,
        status: Optional[Union[str, Iterable[str]]] = None,
    ) -> List[Dict[str, Any]]:
        resource_type = ResourceType.lookup(resource_type)
        if source:
            source = DataSource.lookup(source)

        resource = self.get_resource(resource_type, resource_name, owner_name)
        resource_id = resource["state"]["id"]
        if source is None:
            pods = self._get_all_pods(resource_type, resource_id)
        elif source == DataSource.LIVE:
            pods = self._get_live_pods(resource_type, resource_id)
        else:
            pods = self._get_historical_pods(resource_type, resource_id)

        if status:
            if isinstance(status, str):
                status = {status}
            elif not isinstance(status, set):
                status = set(status)
            pods = [p for p in pods if p.get("status") in status]
        return pods

    def _get_all_pods(
        self,
        resource_type: str,
        resource_id: str,
    ) -> List[Dict[str, Any]]:
        historical_pods = self._get_historical_pods(resource_type, resource_id)
        live_pods = self._get_live_pods(resource_type, resource_id)
        live_pod_names = set(x["pod_name"] for x in live_pods)
        historical_pods = [x for x in historical_pods if x["pod_name"] not in live_pod_names]
        return live_pods + historical_pods

    def _get_historical_pods(self, resource_type: str, resource_id: str) -> List[Dict[str, Any]]:
        api_name = ResourceType.get_url_name(resource_type)
        url = urljoin(self.url, f"api/{api_name}/{resource_id}/history")
        response = self.session.get(url)
        result = response.json()["pods"]
        for p in result:
            p["source"] = "historical"
        result = sorted(result, key=lambda x: (x["start_time"] or "", x["pod_name"]), reverse=True)
        return result

    def _get_live_pods(self, resource_type: str, resource_id: str) -> List[Dict[str, Any]]:
        api_name = ResourceType.get_url_name(resource_type)
        url = urljoin(self.url, f"api/{api_name}/{resource_id}/runtimesummary")
        response = self.session.get(url)
        result = response.json()
        live_pods = []
        if "job_summaries" in result:
            pod_summaries = reduce(
                lambda x, y: x + y, [x.get("pod_summaries", []) for x in result["job_summaries"]]
            )
        else:
            pod_summaries = result.get("pod_summaries", [])
        for pod in pod_summaries:
            end_time = pod.get("completed_at", "")
            start_time = pod.get("started_at", "")
            status = pod["status"]
            pod_name = pod["name"]
            last_seen = utcnow()
            row = dict(
                end_time=end_time,
                start_time=start_time,
                status=status,
                pod_name=pod_name,
                last_seen=last_seen,
            )
            if pod["labels"].get("job-name"):
                row["label_job_name"] = pod["labels"].get("job-name")
            live_pods.append(row)
        for p in live_pods:
            p["source"] = "live"
        live_pods = sorted(live_pods, key=lambda x: (x["start_time"], x["pod_name"]), reverse=True)
        return live_pods

    def _get_pod_runtime_summary(
        self, pod_name: str, resource_id: Optional[str] = None
    ) -> Optional[Dict[str, Any]]:
        url = urljoin(self.url, f"api/pod/namespace/main-namespace/name/{pod_name}/runtimesummary")
        try:
            response = self.session.get(url)
        except SaturnHTTPError as e:
            if e.status_code == 404:
                return None
        pod_summary = response.json()

        pod_resource_id = pod_summary.get("labels", {}).get("saturncloud.io/resource-id")
        if resource_id and pod_resource_id != resource_id:
            # Validate the pod is for the correct resource
            raise ValueError(f"Unable to find pod '{pod_name}' matching this resource")
        return pod_summary

    def apply(self, recipe_dict: Dict[str, Any]) -> Dict[str, Any]:
        url = urljoin(self.url, "api/recipes")
        response = self.session.put(url, json=recipe_dict)
        result = response.json()
        return result

    def create(self, recipe_dict: Dict[str, Any], enforce_unknown=True) -> Dict[str, Any]:
        url = urljoin(self.url, "api/recipes")
        params = {"enforce_unknown": "true" if enforce_unknown else "false"}
        url = f"{url}?{urlencode(params)}"
        response = self.session.post(url, json=recipe_dict)
        result = response.json()
        return result

    def start(self, resource_type: str, resource_id: str, debug_mode: bool = False):
        url_name = ResourceType.get_url_name(resource_type)
        url = urljoin(self.url, f"api/{url_name}/{resource_id}/start")
        data = {"debug_mode": True} if debug_mode else None
        response = self.session.post(url, json=data)
        return response.json()

    def delete(self, resource_type: str, resource_id: str, debug_mode: bool = False):
        url_name = ResourceType.get_url_name(resource_type)
        url = urljoin(self.url, f"api/{url_name}/{resource_id}")
        response = self.session.delete(url)
        return response.status_code

    def stop(self, resource_type: str, resource_id: str):
        url_name = ResourceType.get_url_name(resource_type)
        url = urljoin(self.url, f"api/{url_name}/{resource_id}/stop")
        self.session.post(url)

    def restart(self, resource_type: str, resource_id: str, debug_mode: bool = False):
        url_name = ResourceType.get_url_name(resource_type)
        url = urljoin(self.url, f"api/{url_name}/{resource_id}/restart")
        data = {"debug_mode": True} if debug_mode else None
        response = self.session.post(url, json=data)
        return response.json()

    def schedule(self, job_id: str, cron_schedule: Optional[str] = None, disable: bool = False):
        url_name = ResourceType.get_url_name(ResourceType.JOB)
        base_url = urljoin(self.url, f"api/{url_name}/{job_id}")
        if cron_schedule:
            response = self.session.patch(
                base_url,
                json={"cron_schedule_options": {"schedule": cron_schedule}},
            )

        url = urljoin(f"{base_url}/", "unschedule" if disable else "schedule")
        response = self.session.post(url)
        return response.json()

    def clone(
        self,
        resource_type: str,
        resource_name: str,
        new_resource_type: str,
        new_resource_name: str,
        command: Optional[str] = None,
        ide: Optional[str] = None,
        disk_space: Optional[str] = None,
        owner_name: Optional[str] = None,
    ):
        recipe = self.get_resource(
            resource_type, resource_name, owner_name=owner_name, as_template=True
        )
        routes = recipe["spec"].get("routes")
        if routes:
            default_port = 8000 if recipe["type"] == "deployment" else 8888
            routes = [x for x in routes if x["container_port"] != default_port]
            if recipe["type"] == "workspace":
                for r in routes:
                    if r["visibility"] != "owner" and r["visibility"] != "org":
                        r["visibility"] = "org"
            recipe["spec"]["routes"] = routes

        viewers = recipe["spec"].get("viewers")
        if viewers:
            viewers = [
                x for x in viewers if x.get("route", {}).get("container_port", None) != default_port
            ]
            recipe["spec"]["viewers"] = viewers
        recipe["spec"]["name"] = new_resource_name
        recipe["type"] = new_resource_type
        if recipe["type"] in {"deployment", "job"}:
            recipe["spec"]["command"] = command
        if recipe["type"] == "job":
            recipe["spec"]["start_dind"] = False
        if resource_type != "workspace" and new_resource_type == "workspace":
            for repo in recipe["spec"]["git_repositories"]:
                repo["on_restart"] = "preserve changes"
        if resource_type == "workspace":
            recipe["spec"]["ide"] = ide
            recipe["spec"]["disk_space"] = disk_space
        return self.create(recipe, enforce_unknown=False)

    def create_organization(self, name: str, email: str, description: Optional[str] = None) -> Dict:
        payload = {
            "name": name,
            "email": email,
            "description": description,
        }
        url = urljoin(self.url, "api/orgs")
        response = self.session.post(url, json=payload)
        result = response.json()
        return result

    def update_organization(
        self,
        org_id: str,
        name: Optional[str] = None,
        email: Optional[str] = None,
        description: Optional[str] = None,
    ) -> Dict:
        payload = {
            "name": name,
            "email": email,
            "description": description,
        }
        payload = {k: v for k, v in payload.items() if v is not None}

        url = urljoin(self.url, f"api/orgs/{org_id}")
        response = self.session.patch(url, json=payload)
        result = response.json()
        return result

    def invite(
        self, org_id: str, email: str, invitee_name: str, invitor_name: str, send_email: bool = True
    ):
        payload = {
            "email": email,
            "invitee_name": invitee_name,
            "invitor_name": invitor_name,
        }
        params = urlencode({"send_email": "true" if send_email else "false"})
        url = urljoin(self.url, f"api/orgs/{org_id}/invitations?")
        url = f"{url}?{urlencode(params)}"
        response = self.session.post(url, json=payload)
        result = response.json()
        return result


class SaturnSession(requests.Session):
    """
    Session wrapper to manage refreshing tokens
    when they expire and retrying the request.
    """

    def __init__(self, settings: Settings) -> None:
        super().__init__()
        self.settings = settings

        self.headers.update(self.settings.headers)

        if "response" in self.hooks:
            response_hooks = self.hooks["response"]
        else:
            response_hooks = []
            self.hooks["response"] = response_hooks

        response_hooks.append(self._handle_response)

    def _handle_response(
        self, response: requests.Response, *args, **kwargs
    ) -> Optional[requests.Response]:
        if not response.ok:
            if self._should_refresh(response) and self._refresh():
                response.request.headers.update(self.headers)
                response.request.headers["X-Saturn-Retry"] = "true"
                return self.send(response.request)
            raise SaturnHTTPError.from_response(response)
        return None

    def _should_refresh(self, response: requests.Response) -> bool:
        if response.request.headers.get("X-Saturn-Retry"):
            return False
        if not response.request.url.startswith(self.settings.BASE_URL):
            return False

        if response.status_code == 401:
            try:
                return "expired" in response.json()["message"]
            except Exception:
                return False
        return False

    def _refresh(self) -> bool:
        if self.settings.REFRESH_TOKEN:
            url = urljoin(self.settings.BASE_URL, "api/auth/token")
            data = {"grant_type": "refresh_token", "refresh_token": self.settings.REFRESH_TOKEN}
            # Intentionally not using the current session here
            response = requests.post(url, json=data, hooks={})
            if response.ok:
                token_data: Dict[str, Any] = response.json()
                self.settings.update_tokens(
                    token_data["access_token"], token_data.get("refresh_token")
                )
                self.headers.update(self.settings.headers)
                return True
        return False<|MERGE_RESOLUTION|>--- conflicted
+++ resolved
@@ -294,7 +294,11 @@
     def close(self):
         self.session.close()
 
-<<<<<<< HEAD
+    def get_size(self, size: str) -> Dict:
+        sizes = self.list_options(ServerOptionTypes.SIZES)
+        pruned = [x for x in sizes if x["name"] == size]
+        return pruned[0]
+
     def get_all_users(self, org_id: Optional[str] = None) -> List[str]:
         params = {"page_size": "1"}
         if org_id:
@@ -327,8 +331,6 @@
         )
         return response.json()
 
-=======
->>>>>>> 9332114a
     def get_size(self, size: str) -> Dict:
         sizes = self.list_options(ServerOptionTypes.SIZES)
         pruned = [x for x in sizes if x["name"] == size]
